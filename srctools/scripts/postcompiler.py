--- conflicted
+++ resolved
@@ -189,11 +189,8 @@
             crowbar_loc=crowbar_loc,
             auto_range=conf.get(int, 'propcombine_auto_range'),
             min_cluster=conf.get(int, 'propcombine_min_cluster'),
-<<<<<<< HEAD
             blacklist=conf.get(Property, 'propcombine_blacklist').as_array(),
-=======
             volume_tolerance=conf.get(float, 'propcombine_volume_tolerance'),
->>>>>>> 140dd4fc
             debug_tint=args.showgroups,
             debug_dump=args.dumpgroups,
         )
